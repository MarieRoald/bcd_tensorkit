from copy import copy
from pathlib import Path
import h5py
from textwrap import dedent
from warnings import warn
    
import numpy as np
import scipy.linalg as sla
import scipy.sparse.linalg as spla
import scipy.sparse as sparse
import pyamg

from sklearn.utils.testing import ignore_warnings
from sklearn.exceptions import ConvergenceWarning

from tenkit import base
from tenkit.decomposition.cp import get_sse_lhs
from tenkit.decomposition.parafac2 import BaseParafac2, compute_projected_X, Parafac2_ALS
from tenkit.decomposition.decompositions import KruskalTensor, Parafac2Tensor
from tenkit.decomposition.base_decomposer import BaseDecomposer
from tenkit.decomposition import decompositions
from tenkit import utils
from tenkit.decomposition.utils import quadratic_form_trace
from . import _tv_prox


# Default callback
def noop(*args, **kwargs):
    pass


class BaseSubProblem:
    def __init__(self):
        pass

    def update_decomposition(self, X, decomposition):
        pass

    def regulariser(self, factor) -> float:
        return 0
    
    @property
    def checkpoint_params(self):
        return {}

    def load_from_hdf5_group(self, group):
        pass

    def get_coupling_errors(self, decomposition):
        return []


class ADMM(BaseSubProblem):
    def __init__(self, mode, ridge_penalty=0, non_negativity=False, max_its=10, tol=1e-5, rho=None, verbose=False):
        self.tol = tol
        self.ridge_penalty = ridge_penalty
        self.non_negativity = non_negativity
        self.mode = mode
        self._matrix_khatri_rao_product_cache = None
        self.initialised = False
        self.aux_factor_matrix = None
        self.dual_variables = None
        self.cache = None
        self.rho = rho
        self.auto_rho = (rho is None)
        self.max_its = max_its
        self.verbose = verbose
    
    def initialise(self, decomposition):
        shape = decomposition.factor_matrices[self.mode].shape
        self.aux_factor_matrix = np.random.uniform(size=shape)
        self.dual_variables = np.random.uniform(size=shape)
        self.initialised = True

    def update_decomposition(self, X, decomposition):
        if not self.initialised:
            self.initialise(decomposition)
        self.cache = {}
        self._recompute_normal_equation(X, decomposition)
        self._set_rho(decomposition)
        self._recompute_cholesky_cache(decomposition)

        for i in range(self.max_its):
            self._update_factor(decomposition)
            self._update_aux_factor_matrix(decomposition)
            self._update_duals(decomposition)

            if self._has_converged(decomposition):
                return
    
    def _recompute_normal_equation(self, X, decomposition):
        self.cache["normal_eq_lhs"] = get_sse_lhs(decomposition.factor_matrices, self.mode)
        self.cache["normal_eq_rhs"] = base.matrix_khatri_rao_product(X, decomposition.factor_matrices, self.mode)

    def _set_rho(self, decomposition):
        if not self.auto_rho:
            return
        else:
            normal_eq_lhs = self.cache['normal_eq_lhs']
            self.rho = np.trace(normal_eq_lhs)/decomposition.rank

    def _recompute_cholesky_cache(self, decomposition):
        # Prepare to compute choleskys
        lhs = self.cache['normal_eq_lhs']
        I = np.eye(decomposition.rank)
        self.cache['cholesky'] = sla.cho_factor(lhs + (0.5*self.rho + self.ridge_penalty)*I)

    def _update_factor(self, decomposition):
        rhs = self.cache['normal_eq_rhs']  # X{kk}
        chol_lhs = self.cache['cholesky']  # L{kk}
        rho = self.rho  # rho(kk)

        prox_rhs = rhs + rho/2*(self.aux_factor_matrix - self.dual_variables)
        decomposition.factor_matrices[self.mode][...]= sla.cho_solve(chol_lhs, prox_rhs.T).T

    def _update_duals(self, decomposition):
        self.previous_dual_variables = self.dual_variables
        self.dual_variables = self.dual_variables + decomposition.factor_matrices[self.mode] - self.aux_factor_matrix
    
    def _update_aux_factor_matrix(self, decomposition):
        if self.non_negativity and self.ridge_penalty:
            raise NotImplementedError
        self.previous_factor_matrix = self.aux_factor_matrix

        perturbed_factor = decomposition.factor_matrices[self.mode] + self.dual_variables
        if self.non_negativity:
            self.aux_factor_matrix =  np.maximum(perturbed_factor, 0)
        elif self.ridge_penalty:
            # min (r/2)||X||^2 + (rho/2)|| X - Y ||^2
            # min (r/2) Tr(X^TX) + (rho/2)Tr(X^TX) - rho Tr(X^TY) + (rho/2) Tr(Y^TY)
            # Differentiate wrt X:
            # rX + rho (X - Y) = 0
            # rX + rho X = rho Y
            # (r + rho) X = rho Y
            # X = (rho / (r + rho)) Y
            self.aux_factor_matrix = perturbed_factor
            # self.aux_factor_matrix = (self.rho / (self.ridge_penalty + self.rho)) * perturbed_factor
        else:
            self.aux_factor_matrix = perturbed_factor
        pass
    
    def _has_converged(self, decomposition):
        factor_matrix = decomposition.factor_matrices[self.mode]
        coupling_error = np.linalg.norm(factor_matrix-self.aux_factor_matrix)**2
        coupling_error /= np.linalg.norm(self.aux_factor_matrix)**2
        
        aux_change_sq = np.linalg.norm(self.aux_factor_matrix-self.previous_factor_matrix)**2
        
        dual_var_norm_sq = np.linalg.norm(self.dual_variables)**2
        aux_change_criterion = (aux_change_sq + 1e-16) / (dual_var_norm_sq + 1e-16)
        if self.verbose:
            print("primal criteria", coupling_error, "dual criteria", aux_change_sq)
        return coupling_error < self.tol and aux_change_criterion < self.tol
    
    def get_coupling_errors(self, decomposition):
        if self.aux_factor_matrix is None:
            return [np.inf]
        fm = decomposition.factor_matrices[self.mode]
        return [(np.linalg.norm(fm - self.aux_factor_matrix)/np.linalg.norm(fm))]
    
    def regulariser(self, factor_matrix):
        regulariser = 0
        if self.ridge_penalty:
            regulariser += self.ridge_penalty*np.sum(factor_matrix**2)
        return regulariser


class NotUpdating(BaseSubProblem):
    def update_decomposition(self, X, decomposition):
        pass


class RLS(BaseSubProblem):
    def __init__(self, mode, ridge_penalty=0, non_negativity=False):
        self.ridge_penalty = ridge_penalty
        self.non_negativity = non_negativity
        self.mode = mode
        self._matrix_khatri_rao_product_cache = None
    
    def update_decomposition(self, X, decomposition):
        lhs = get_sse_lhs(decomposition.factor_matrices, self.mode)
        rhs = base.matrix_khatri_rao_product(X, decomposition.factor_matrices, self.mode)

        self._matrix_khatri_rao_product_cache = rhs

        rightsolve = self._get_rightsolve()

        decomposition.factor_matrices[self.mode][:] = rightsolve(lhs, rhs)
    
    def _get_rightsolve(self):
        rightsolve = base.rightsolve
        if self.non_negativity:
            rightsolve = base.non_negative_rightsolve
        if self.ridge_penalty:
            rightsolve = base.add_rightsolve_ridge(rightsolve, self.ridge_penalty)
        return rightsolve



class Mode2ADMM(BaseSubProblem):
    def __init__(self, ridge_penalty=0, non_negativity=False, max_its=10, tol=1e-5, rho=None, verbose=False):
        self.tol = tol
        self.ridge_penalty = ridge_penalty
        self.non_negativity = non_negativity
        self.max_its = max_its
        self.rho = rho 
        self.auto_rho = (rho is None)
        self.verbose = verbose
        self.aux_factor_matrix = None
        self.dual_variables = None
        self.X = None
        self.mode = 2
        
    def update_decomposition(self, X, decomposition):
        K = X.shape[-1]
        if self.aux_factor_matrix is None:
            self.aux_factor_matrix = np.random.uniform(0, 1, size=(K, decomposition.rank))
            self.dual_variables = np.random.uniform(0, 1, size=(K, decomposition.rank))

        self.X = [X[:, :, k] for k in range(K)]
        self.unfolded_X = np.concatenate([X[:, :, k] for k in range(K)], axis=1)

        self.cache = {}
        self._recompute_normal_equation(decomposition)
        self._set_rho(decomposition)
        self._recompute_cholesky_cache(decomposition)

        for i in range(self.max_its):
            self._update_factor(decomposition)
            self._update_aux_factor_matrix(decomposition)
            self._update_duals(decomposition)

            if self._has_converged(decomposition):
                return
    
    def regulariser(self, factor_matrix):
        if self.ridge_penalty:
            return self.ridge_penalty*np.sum(factor_matrix**2)
        return 0

    def get_coupling_errors(self, decomposition):
        if self.aux_factor_matrix is None:
            return [np.inf]
        return [(np.linalg.norm(decomposition.C - self.aux_factor_matrix)/np.linalg.norm(decomposition.C))]

    
    def _recompute_normal_equation(self, decomposition):
        A = decomposition.factor_matrices[0]
        B = decomposition.factor_matrices[1]
        K = len(self.X)
        self.cache["normal_eq_lhs"] = (A.T@A)*(B.T@B)
        self.cache["normal_eq_rhs"] = [np.diag(A.T@self.X[k]@B) for k in range(K)]

    def _set_rho(self, decomposition):
        if not self.auto_rho:
            return
        else:
            lhs = self.cache['normal_eq_lhs']
            self.rho = np.trace(lhs)/decomposition.rank

    def _recompute_cholesky_cache(self, decomposition):
        # Prepare to compute choleskys
        I = np.eye(decomposition.rank)
        rho = self.rho
        lhs = self.cache['normal_eq_lhs']
        self.cache['cholesky'] = sla.cho_factor(lhs + (0.5*rho + self.ridge_penalty)*I)

    def _update_factor(self, decomposition):
        rhs = self.cache['normal_eq_rhs']  # X{kk}
        chol_lhs = self.cache['cholesky']  # L{kk}
        rho = self.rho  # rho(kk)

        K = len(rhs)
        for k in range(K):
            prox_rhs = rhs[k] + rho/2*(self.aux_factor_matrix[k] - self.dual_variables[k])
            decomposition.factor_matrices[self.mode][k] = sla.cho_solve(chol_lhs, prox_rhs.T).T

    def _update_duals(self, decomposition):
        self.previous_dual_variables = self.dual_variables
        self.dual_variables = self.dual_variables + decomposition.factor_matrices[self.mode] - self.aux_factor_matrix
    
    def _update_aux_factor_matrix(self, decomposition):
        self.previous_factor_matrix = self.aux_factor_matrix

        perturbed_factor = decomposition.factor_matrices[self.mode] + self.dual_variables
        if self.non_negativity:
            self.aux_factor_matrix =  np.maximum(perturbed_factor, 0)
        #elif self.ridge_penalty:
        #    # min (r/2)||X||^2 + (rho/2)|| X - Y ||^2
        #    # min (r/2) Tr(X^TX) + (rho/2)Tr(X^TX) - rho Tr(X^TY) + (rho/2) Tr(Y^TY)
        #    # Differentiate wrt X:
        #    # rX + rho (X - Y) = 0
        #    # rX + rho X = rho Y
        #    # (r + rho) X = rho Y
        #    # X = (rho / (r + rho)) Y
        #    self.aux_factor_matrix = self.rho * perturbed_factor / (self.ridge_penalty + self.rho)
        else:
            self.aux_factor_matrix = perturbed_factor
        pass
    
    def _has_converged(self, decomposition):
        factor_matrix = decomposition.factor_matrices[self.mode]
        coupling_error = np.linalg.norm(factor_matrix-self.aux_factor_matrix)**2
        coupling_error /= np.linalg.norm(self.aux_factor_matrix)**2
        
        aux_change_sq = np.linalg.norm(self.aux_factor_matrix-self.previous_factor_matrix)**2
        
        dual_var_norm_sq = np.linalg.norm(self.dual_variables)**2
        aux_change_criterion = (aux_change_sq + 1e-16) / (dual_var_norm_sq + 1e-16)
        if self.verbose:
            print("primal criteria", coupling_error, "dual criteria", aux_change_sq)
        return coupling_error < self.tol and aux_change_criterion < self.tol



class BaseParafac2SubProblem(BaseSubProblem):
    _is_pf2_evolving_mode = True
    mode = 1
    def __init__(self):
        pass

    def update_decomposition(self, X, decomposition, projected_X=None, should_update_projections=True):
        pass


class Parafac2RLS(BaseParafac2SubProblem):
    SKIP_CACHE = False
    def __init__(self, ridge_penalty=0):
        self.ridge_penalty = ridge_penalty
        self.non_negativity = False
        self._callback = noop

    def compute_projected_X(self, projection_matrices, X, out=None):
        return compute_projected_X(projection_matrices, X, out=out)

    def update_projections(self, X, decomposition):
        K = len(X)

        for k in range(K):
            A = decomposition.A
            C = decomposition.C
            blueprint_B = decomposition.blueprint_B

            decomposition.projection_matrices[k][:] = base.orthogonal_solve(
                (C[k]*A)@blueprint_B.T,
                X[k]
            ).T

    def update_decomposition(
        self, X, decomposition, projected_X=None, should_update_projections=True
    ):
        """Updates the decomposition inplace

        If a projected data tensor is supplied, then it is updated inplace
        """
        if should_update_projections:
            self.update_projections(X, decomposition)
            projected_X = self.compute_projected_X(decomposition.projection_matrices, X, out=projected_X)
        
        if projected_X is None:
            projected_X = self.compute_projected_X(decomposition.projection_matrices, X, out=projected_X)
        ktensor = KruskalTensor([decomposition.A, decomposition.blueprint_B, decomposition.C])
        RLS.update_decomposition(self, X=projected_X, decomposition=ktensor)

    def _get_rightsolve(self):
        return RLS._get_rightsolve(self)
    
    def regulariser(self, factor):
        if not self.ridge_penalty:
            return 0
        else:
            return self.ridge_penalty*np.sum(factor.ravel()**2)


class _SmartSymmetricPDSolver:
    """Utility for when the same symmetric system will be solved many times.
    """
    supported_sparse = {"lu", "ilu", "amg", "amg_cg", "cg"}
    supported_dense = {"chol"}
    def __init__(self, system_of_eqs, method=None):
        """

        Arguments
        ---------

        """
        if method is None and sparse.issparse(system_of_eqs):
            method = "lu"
        elif method is None:
            method = "chol"
        
        method = method.lower()

        if (not sparse.issparse(system_of_eqs)) and (method not in self.supported_dense):
            warn(f"'{method}' is not supported for dense matrices. Resolving to 'chol'.")

        if method == "amg":
            system_of_eqs = sparse.csr_matrix(system_of_eqs)
            self.amg_grid = pyamg.smoothed_aggregation_solver(system_of_eqs)
        elif method == "amg_cg":
            system_of_eqs = sparse.csr_matrix(system_of_eqs)
            self.preconditioner = pyamg.smoothed_aggregation_solver(system_of_eqs).aspreconditioner()
        elif method == "lu":
            self.lu = spla.splu(system_of_eqs)
        elif method == "ilu_cg":
            self.spilu = spla.spilu(system_of_eqs)
            self.preconditioner = spla.LinearOperator(system_of_eqs.shape, lambda x: self.spilu.solve(x))
        elif method == "chol":
            self.chol = sla.cho_factor(system_of_eqs)
        elif method == "cg":
            self.preconditioner = None
        else:
            raise ValueError(dedent(
                f"""\
                Unsupported method {method}
                  * For dense matrices, choose one of {self.supported_dense}
                  * For sparse matrices, choose one of {self.supported_sparse}
                """
            ))
        
        self.system_of_eqs = system_of_eqs
        self.method = method
    
    def solve(self, x):
        if self.method == "chol":
            try:
                return sla.cho_solve(self.chol, x)
            except IndexError:
                raise IndexError(
                f"c: {self.chol[0].shape}\n"
                f"X: {x.shape}"
                )
        elif self.method == "lu":
            return self.lu.solve(x)
        elif self.method in {"cg", "amg_cg", "ilu_cg"}:
            if x.ndim > 1:
                return np.stack(
                    [self.solve(x[..., i]) for i in range(x.shape[-1])],
                    axis=-1
                )
            return spla.cg(self.system_of_eqs, x, M=self.preconditioner, tol=1e-10, maxiter=20)[0]
        elif self.method == "amg":
            if x.ndim > 1:
                return np.stack(
                    [self.solve(x[..., i]) for i in range(x.shape[-1])],
                    axis=-1
                )
                
            return self.amg_grid.solve(x, tol=1e-10)


def evolving_factor_total_variation(factor):
    return _tv_prox.TotalVariationProx(factor, 1).center_penalty()


def total_variation_prox(factor, strength):
    return _tv_prox.TotalVariationProx(factor, strength).prox()


# TODO: Prox class for each kind of constraint, that will significantly reduce no. arguments
class Parafac2ADMM(BaseParafac2SubProblem):
    # TODO: docstring
    """
    To add new regularisers:
        * Change __init__
        * Change constraint_prox
        * Change regulariser
    """
    # In our notes: U -> dual variable
    #               \tilde{B} -> aux_factor_matrices
    #               B -> decomposition
    SKIP_CACHE = False
    def __init__(
        self,
        rho=None,
        tol=1e-3,
        max_it=5,

        non_negativity=False,
        l2_similarity=None,
        l1_penalty=None,
        tv_penalty=None,
        verbose=False,
        l2_solve_method=None,

        normalize_aux=False,
        normalize_other_modes=False,
        aux_init="same",  # same or random
        dual_init="zeros",  # zeros or random
    ):
        if rho is None:
            self.auto_rho = True
        else:
            self.auto_rho = False

        self.rho = rho
        self.tol = tol
        self.max_it = max_it
     
        self.non_negativity = non_negativity
        self.l2_similarity = l2_similarity
        self.l1_penalty = l1_penalty
        self.tv_penalty = tv_penalty

        self.l2_solve_method = l2_solve_method

        if non_negativity and l2_similarity is not None:
            raise ValueError("Not implemented non negative similarity")
        if l2_similarity is not None and l1_penalty:
            raise ValueError("Not implemented L1+L2 with similarity")
        
        self.verbose = verbose
        self._qr_cache = None
        self._reg_solver = None
        self.dual_variables = None
        self.aux_factor_matrices = None
        self.prev_aux_factor_matrices = None
        self.it_num = 0
        self.normalize_aux = normalize_aux
        self.normalize_other_modes = normalize_other_modes

        self.aux_init = aux_init
        self.dual_init = dual_init

        self._callback = noop
        self.aux_factor_matrices = None
        self.dual_variables = None

    def callback(self, X, decomposition, init=False):
        """Calls self._callback, which should have the following signature:
        self._callback(self, X, decomposition, fm, aux_fm, dual_variable)

        By default callback does nothing.
        """
        self._callback(self, X, decomposition, self.aux_factor_matrices, self.dual_variables, init)
    
    def update_decomposition(
        self, X, decomposition, projected_X=None, should_update_projections=True
    ):
        # Normalising other modes must happen before auto rho computation
        if self.normalize_other_modes:
            decomposition.C[...] /= np.linalg.norm(decomposition.C, axis=0, keepdims=True)
            decomposition.A[...] /= np.linalg.norm(decomposition.A, axis=0, keepdims=True)

        self.prepare_for_update(decomposition)

        # Init constraint
        if self.aux_factor_matrices is None:
            self.aux_factor_matrices = self.init_constraint(decomposition)
        
        if self.normalize_aux:
            self.aux_factor_matrices = [aux_fm/np.linalg.norm(aux_fm, axis=0, keepdims=True) for aux_fm in self.aux_factor_matrices]

        # Init dual variables
        if self.dual_variables is None:
            self.dual_variables = self.init_duals(decomposition)

        if projected_X is None:
            projected_X = self.compute_projected_X(decomposition.projection_matrices, X, out=projected_X)

        # The decomposition is modified inplace each iteration
        for i in range(self.max_it):
            self.callback(X, decomposition, init=(i==0))
            self.update_blueprint(projected_X, decomposition)

            if should_update_projections:
                self.update_projections(X, decomposition)
                projected_X = self.compute_projected_X(decomposition.projection_matrices, X, out=projected_X)

            self.update_blueprint(projected_X, decomposition)

            self.aux_factor_matrices = self.compute_next_aux_factor_matrices(decomposition)
            self.update_dual(decomposition)

            if self.has_converged(decomposition):
                break
        
        self.callback(X, decomposition, init=False)
        self.it_num += 1

    def prepare_for_update(self, decomposition):
        # Compute LHS of matrix decomposition problem
        lhs = base.khatri_rao(
            decomposition.A, decomposition.C,
        )
        # Calculate rho if it is not supplied to __init__
        if self.auto_rho:
            self.rho = np.linalg.norm(lhs)**2/decomposition.rank
        # Proximal term too keep update close to auxillary matrices
        reg_lhs = np.vstack([np.identity(decomposition.rank) for _ in decomposition.B])
        reg_lhs *= np.sqrt(self.rho/2)
        # Combine to one system
        lhs = np.vstack([lhs, reg_lhs])
        # Store QR factorisation for efficiency
        self._qr_cache = np.linalg.qr(lhs)

        # If l2 similarity is used, prepare solver instance
        if self.l2_similarity is not None:
            if sparse.issparse(self.l2_similarity):
                I = sparse.eye(self.l2_similarity.shape[0])
            else:
                I = np.identity(self.l2_similarity.shape[0])
            reg_matrix = self.l2_similarity + 0.5*self.rho*I

            self._reg_solver = _SmartSymmetricPDSolver(reg_matrix, method=self.l2_solve_method)

    def init_constraint(self, decomposition):
        if self.aux_init == "same":
            init_P, init_B = decomposition.projection_matrices, decomposition.blueprint_B
            B = [P_k@init_B for P_k in init_P]
            return [
                self.constraint_prox(B_k, decomposition) for k, B_k in enumerate(B)
            ]
        elif self.aux_init == "random":
            B = [np.random.standard_normal(Bk.shape)*np.median(np.abs(Bk)) for Bk in decomposition.B]
            B = [np.random.uniform(size=Bk.shape) for Bk in decomposition.B]
            return [self.constraint_prox(Bk, decomposition) for Bk in B]
        else:
            raise ValueError(f"Invalid aux init, {self.aux_init}")

    def init_duals(self, decomposition):
        if self.dual_init == "zeros":
            return [np.zeros_like(Bk) for Bk in decomposition.B]
        elif self.dual_init == "random":
<<<<<<< HEAD
            return [np.random.standard_normal(aux_fm.shape)*np.median(np.abs(aux_fm)) for aux_fm in self.aux_factor_matrices]
            # Previous init: 
            # return [np.random.standard_normal(Bk.shape)*np.median(np.abs(Bk)) for Bk in decomposition.B]
=======
            return [np.random.uniform(size=Bk.shape) for Bk in decomposition.B]
            return [np.random.standard_normal(Bk.shape)*np.median(np.abs(Bk)) for Bk in decomposition.B]
>>>>>>> 45ba46be
        else:
            raise ValueError(f"Invalid dual init: {self.dual_init}")

    def compute_next_aux_factor_matrices(self, decomposition):
        projections = decomposition.projection_matrices
        blueprint_B = decomposition.blueprint_B
        rank = blueprint_B.shape[1]
        return [
            self.constraint_prox(
                P_k@blueprint_B + self.dual_variables[k], decomposition,
            ) for k, P_k in enumerate(projections)
        ]
        # Below, there is some code that will never be run. I tried introducing it and got some bugs,
        # but I'm uncertain if it was this code or some other change I made. I therefore kept it
        # planning to use it again later.
        # TODO: Can we do this? Is it faster?
        Bks = [P_k@blueprint_B for P_k in projections]
        Bks = np.concatenate(Bks, axis=1)
        dual_variables = np.concatenate([dual_variable for dual_variable in self.dual_variables], axis=1)

        proxed = self.constraint_prox(Bks + dual_variables, decomposition)
        return [
            proxed[:, k*rank:(k+1)*rank] for k, _ in enumerate(projections)
        ]

    def constraint_prox(self, x, decomposition):
        # TODO: Comments
        # TODO: Check compatibility between different proxes
        # The above todo is not necessary if we implement a separate prox-class.
        if self.non_negativity and self.l1_penalty:
            return np.maximum(x - 2*self.l1_penalty/self.rho, 0)
        elif self.tv_penalty:
            return total_variation_prox(x, 2*self.tv_penalty/self.rho)
        elif self.non_negativity:
            return np.maximum(x, 0)      
        elif self.l1_penalty:
            return np.sign(x)*np.maximum(np.abs(x) - 2*self.l1_penalty/self.rho, 0)
        elif self.l2_similarity is not None:
            rhs = 0.5*self.rho*x
            return self._reg_solver.solve(rhs)
        else:
            return x

    def update_dual(self, decomposition):
        # TODO: Kommentarer
        for P_k, aux_fm, dual_variable in zip(decomposition.projection_matrices, self.aux_factor_matrices, self.dual_variables):
            B_k = P_k@decomposition.blueprint_B
            dual_variable += B_k - aux_fm

    def update_projections(self, X, decomposition):
        # Triangle equation from notes
        A = decomposition.A
        blueprint_B = decomposition.blueprint_B
        C = decomposition.C
        for k, X_k in enumerate(X):
            unreg_lhs = (A*C[k])@(blueprint_B.T)
            reg_lhs = np.sqrt(self.rho/2)*(blueprint_B.T)
            lhs = np.vstack((unreg_lhs, reg_lhs))

            unreg_rhs = X_k
            reg_rhs = np.sqrt(self.rho/2)*(self.aux_factor_matrices[k] - self.dual_variables[k]).T
            rhs = np.vstack((unreg_rhs, reg_rhs))
            
            decomposition.projection_matrices[k][:] = base.orthogonal_solve(lhs, rhs).T

    def update_blueprint(self, projected_X, decomposition):
        # Square equation from notes
        Q, R = self._qr_cache
        
        rhs = base.unfold(projected_X, 1).T
        projected_aux = [
            (aux_fm - dual_variable).T@projection
            for aux_fm, dual_variable, projection in zip(
                self.aux_factor_matrices, self.dual_variables, decomposition.projection_matrices
            )
        ]
        reg_rhs = np.vstack(projected_aux)
        reg_rhs *= np.sqrt(self.rho/2)
        rhs = np.vstack([rhs, reg_rhs])

        decomposition.blueprint_B[:] = sla.solve_triangular(R, Q.T@rhs, lower=False).T

    def compute_projected_X(self, projection_matrices, X, out=None):
        return compute_projected_X(projection_matrices, X, out=out)

    def _compute_relative_coupling_error(self, fms, aux_factor_matrices):
        gap_sq = sum(np.linalg.norm(fm - aux_fm)**2 for fm, aux_fm in zip(fms, aux_factor_matrices))
        aux_norm_sq = sum(np.linalg.norm(aux_fm)**2 for aux_fm in aux_factor_matrices)
        return gap_sq/aux_norm_sq
         
    def get_coupling_errors(self, decomposition):
        if self.aux_factor_matrices is None:
            return [np.inf]
        gap_sq = sum((np.linalg.norm(fm - aux_fm)/np.linalg.norm(fm)) for fm, aux_fm in zip(decomposition.B, self.aux_factor_matrices))
        return [gap_sq]

    def has_converged(self, decomposition):
        if self.prev_aux_factor_matrices is None:
            self.prev_aux_factor_matrices = self.aux_factor_matrices
            return False
        coupling_error = self._compute_relative_coupling_error(decomposition.B, self.aux_factor_matrices)
        aux_change_sq = sum(
            np.linalg.norm(aux_fm - prev_aux_fm)**2 for aux_fm, prev_aux_fm in zip(self.aux_factor_matrices, self.prev_aux_factor_matrices)
        )
        dual_var_norm_sq = sum(np.linalg.norm(dual_var)**2 for dual_var in self.dual_variables)
        aux_change_criterion = (aux_change_sq + 1e-16) / (dual_var_norm_sq + 1e-16)
        if self.verbose:
            print("primal criteria", coupling_error, "dual criteria", aux_change_sq)
        
        self.prev_aux_factor_matrices = self.aux_factor_matrices
        return coupling_error < self.tol and aux_change_criterion < self.tol
    
    def regulariser(self, factor_matrices):
        reg = 0
        if self.l2_similarity is not None:
            factor_matrices = np.array(factor_matrices)
            reg += sum(
                quadratic_form_trace(self.l2_similarity, factor_matrix)
                for factor_matrix in factor_matrices
            )
        if self.l1_penalty is not None:
            factor_matrices = np.array(factor_matrices)
            reg += self.l1_penalty*np.linalg.norm(factor_matrices.ravel(), 1)
        if self.tv_penalty is not None:
            factor_matrices = np.array(factor_matrices)
            reg += self.tv_penalty*evolving_factor_total_variation(factor_matrices)
        return reg
    
    @property
    def checkpoint_params(self):
        aux_factor_matrices = {
            f"aux_fm_{i:04d}": aux_fm for i, aux_fm in enumerate(self.aux_factor_matrices)
        }
        duals = {
            f"dual_var_{i:04d}": dual_var for i, dual_var in enumerate(self.dual_variables)
        }
        checkpoint_params = {**aux_factor_matrices, **duals}

        return checkpoint_params

    def load_from_hdf5_group(self, group):
        aux_fm_names = [dataset_name for dataset_name in group if dataset_name.startswith("aux_fm_")]
        aux_fm_names.sort()
        dual_names = [dataset_name for dataset_name in group if dataset_name.startswith("dual_var_")]
        dual_names.sort()

        self.aux_factor_matrices = [group[aux_fm_name][:] for aux_fm_name in aux_fm_names]
        self.dual_var = [group[dual_name][:] for dual_name in dual_names]


class BlockParafac2(BaseDecomposer):
    DecompositionType = decompositions.Parafac2Tensor
    def __init__(
        self,
        rank,
        sub_problems,
        max_its=1000,
        convergence_tol=1e-6,
        init='random',
        loggers=None,
        checkpoint_frequency=None,
        checkpoint_path=None,
        print_frequency=None,
        projection_update_frequency=5,
        convergence_check_frequency=1,
        normalize_B=False,
        normalize_B_after_update=False,
        absolute_tolerance=1e-16
    ):
        # Make sure that the second mode solves for evolving components
        if (
            not hasattr(sub_problems[1], '_is_pf2_evolving_mode') or 
            not sub_problems[1]._is_pf2_evolving_mode
        ):
            raise ValueError(
                'Second sub problem must follow PARAFAC2 constraints. If it does, '
                'ensure that `sub_problem._is_pf2 == True`.'
            )

        super().__init__(
            max_its=max_its,
            convergence_tol=convergence_tol,
            loggers=loggers,
            checkpoint_frequency=checkpoint_frequency,
            checkpoint_path=checkpoint_path,
            print_frequency=print_frequency,
        )
        self.rank = rank
        self.sub_problems = sub_problems
        self.init = init
        self.projection_update_frequency = projection_update_frequency
        self.convergence_check_frequency = convergence_check_frequency
        self.normalize_B = normalize_B
        self.normalize_B_after_update = normalize_B_after_update
        self.absolute_tolerance = absolute_tolerance

    def _check_valid_components(self, decomposition):
        return BaseParafac2._check_valid_components(self, decomposition)

    @property
    def regularisation_penalty(self):
        factor_matrices = [
            self.decomposition.A,
            np.array(self.decomposition.B),
            self.decomposition.C
        ]
        return sum(sp.regulariser(fm) for sp, fm in zip(self.sub_problems, factor_matrices))

    @property
    def loss(self):
        rel_sse = 0
        for Xk, Xk_hat in zip(self.X, self.reconstructed_X):
            rel_sse += (np.linalg.norm(Xk - Xk_hat)/np.linalg.norm(Xk))**2
        return rel_sse + self.regularisation_penalty

    def _update_parafac2_factors(self):
        should_update_projections = self.current_iteration % self.projection_update_frequency == 0
        # The function below updates the decomposition and the projected X inplace.
        # print(f'Before {self.current_iteration:6d}B: The MSE is {self.MSE:4g}, f is {self.loss:4g}, '
        #               f'improvement is {self._rel_function_change:g}')
        l = self.loss
        if self.normalize_B:
            norms = np.linalg.norm(self.decomposition.blueprint_B, axis=0, keepdims=True)
            self.decomposition.blueprint_B[:] = self.decomposition.blueprint_B/norms
            self.decomposition.C[:] = self.decomposition.C*norms

        self.sub_problems[1].update_decomposition(
            self.X, self.decomposition, self.projected_X, should_update_projections=should_update_projections
        )

        if self.normalize_B_after_update:
            norms = np.linalg.norm(self.decomposition.blueprint_B, axis=0, keepdims=True)
            self.decomposition.blueprint_B[:] = self.decomposition.blueprint_B/norms
            self.decomposition.C[:] = self.decomposition.C*norms
        # print(f'Before {self.current_iteration:6d}A: The MSE is {self.MSE:4g}, f is {self.loss:4g}, '
        #               f'improvement is {self._rel_function_change:g}')
        self.sub_problems[0].update_decomposition(
            self.projected_X, self.cp_decomposition
        )
        # print(f'Before {self.current_iteration:6d}C: The MSE is {self.MSE:4g}, f is {self.loss:4g}, '
        #               f'improvement is {self._rel_function_change:g}')
        self.sub_problems[2].update_decomposition(
            self.projected_X, self.cp_decomposition
        )

    def _fit(self):
        for it in range(self.max_its - self.current_iteration):
            if self._has_converged():
                break

            self._update_parafac2_factors()
            self._after_fit_iteration()

            if self.current_iteration % self.print_frequency == 0 and self.print_frequency > 0:
                rel_change = self._rel_function_change

                print(f'{self.current_iteration:6d}: The MSE is {self.MSE:4g}, f is {self.loss:4g}, '
                      f'improvement is {rel_change:g}, {self.coupling_errors}')
        if (
            ((self.current_iteration) % self.checkpoint_frequency != 0) and 
            (self.checkpoint_frequency > 0)
        ):
            self.store_checkpoint()

    def init_components(self, initial_decomposition=None):
        if self.init == 'ALS':
            self.pf2 = Parafac2_ALS(self.rank, max_its=100, print_frequency=-1)
            self.pf2.fit([Xi for Xi in self.X])
            self.decomposition = self.pf2.decomposition
        else:
            BaseParafac2.init_components(self, initial_decomposition=initial_decomposition)

    def _has_converged(self):
        """
        has_converged = False

        should_check_convergence = self.current_iteration % self.convergence_check_frequency == 0
        if should_check_convergence and self.current_iteration > 0:
            sse = self.SSE
            reg = self.regularisation_penalty
            loss = self.loss

            # TODO: Do this check for all modes
            if hasattr(self.sub_problems[1], "_compute_relative_coupling_error"):
                rel_coupling = self.sub_problems[1]._compute_relative_coupling_error(
                    self.decomposition.B,
                    self.sub_problems[1].aux_factor_matrices
                )
            else:
                rel_coupling = 0

            is_first_it = (self.prev_sse is None)
            # Used for printing
            self._rel_function_change = (self.prev_loss - loss)/self.prev_loss

            if is_first_it:
                return False

            # TODO: Double check coupling error convergence
            # TODO: See if reg convergence should be checked for each mode separately
            # Convergence if 
            # (prev - curr)/prev < tol
            # prev - curr < prev*tol
            # prev - prev*tol - curr < 0
            # (1 - tol)prev - curr < 0
            # (1 - tol)prev < curr
            tol = (1 - self.convergence_tol)**self.convergence_check_frequency
            has_converged = (sse >= tol*self.prev_sse) and (reg >= tol*self.prev_reg)
            has_converged = has_converged and (rel_coupling >= tol*self.prev_rel_coupling)
            self.prev_rel_coupling = rel_coupling
            self.prev_loss = loss
            self.prev_reg = reg
            self.prev_sse = sse
            self.prev_rel_coupling = rel_coupling

        return has_converged
        """
        if self.current_iteration == 0:
            return False
        coupling_errors = self.coupling_errors

        loss = self.loss
        self._rel_function_change = abs(self.prev_loss - self.loss) / self.prev_loss
        self.prev_loss = loss

        for coupling_error, prev_coupling_error in zip(coupling_errors, self.prev_coupling_errors):
            coupling_change = abs(prev_coupling_error - coupling_error)
            relative_coupling_change = coupling_change/(prev_coupling_error + 1e-16)
            if coupling_error > self.absolute_tolerance or relative_coupling_change > self.convergence_tol:
                return False
        self.prev_coupling_errors = coupling_errors
        
        return loss < self.absolute_tolerance or self._rel_function_change < self.convergence_tol

    @property
    def coupling_errors(self):
        coupling_errors = []
        for sub_problem in self.sub_problems:
            if hasattr(sub_problem, 'get_coupling_errors'):
                coupling_errors += sub_problem.get_coupling_errors(self.decomposition)
        return coupling_errors
    
    @property
    def coupling_error(self):
        return sum(self.coupling_errors)

    def _init_fit(self, X, max_its, initial_decomposition):
        super()._init_fit(X=X, max_its=max_its, initial_decomposition=initial_decomposition)
        self.cp_decomposition = KruskalTensor(
            [self.decomposition.A, self.decomposition.blueprint_B, self.decomposition.C]
        )
        self.projected_X = compute_projected_X(self.decomposition.projection_matrices, self.X)
        self.prev_loss = self.loss
        self.prev_sse = self.SSE
        self.prev_reg = self.regularisation_penalty
        self.prev_rel_coupling = None
        self._rel_function_change = np.inf
        self.prev_coupling_errors = self.coupling_errors
    
    def init_random(self):
        return BaseParafac2.init_random(self)
    
    def init_svd(self):
        return BaseParafac2.init_svd(self)

    def init_cp(self):
        return BaseParafac2.init_cp(self)

    @property
    def reconstructed_X(self):
        return self.decomposition.construct_slices()
    
    def set_target(self, X):
        BaseParafac2.set_target(self, X)

    @property
    def SSE(self):
        return utils.slice_SSE(self.X, self.reconstructed_X)

    @property
    def MSE(self):
        return self.SSE/self.decomposition.num_elements
    
    def checkpoint_callback(self):
        extra_params = {}
        for sub_problem in self.sub_problems:
            extra_params = {**extra_params, **sub_problem.checkpoint_params}
        
        return extra_params
    
    def load_checkpoint(self, checkpoint_path, load_it=None):
        """Load the specified checkpoint at the given iteration.

        If ``load_it=None``, then the latest checkpoint will be used.
        """
        super().load_checkpoint(checkpoint_path, load_it=load_it)
        with h5py.File(checkpoint_path, "r") as h5:
            if 'final_iteration' not in h5.attrs:
                raise ValueError(f'There is no checkpoints in {checkpoint_path}')

            if load_it is None:
                load_it = h5.attrs['final_iteration']
            self.current_iteration = load_it

            group_name = f'checkpoint_{load_it:05d}'
            if group_name not in h5:
                raise ValueError(f'There is no checkpoint {group_name} in {checkpoint_path}')

            checkpoint_group = h5[f'checkpoint_{load_it:05d}']
            # TODO: clean this up
            try:
                initial_decomposition = self.DecompositionType.load_from_hdf5_group(checkpoint_group)
                for sub_problem in self.sub_problems:
                    sub_problem.load_from_hdf5_group(checkpoint_group)
            except KeyError:
                warn("Crashed at final iteration, loading previous iteration")
                groups = [g for g in h5 if "checkpoint_" in g]
                groups.sort()
                for group in sorted(groups, reverse=True):
                    try:
                        initial_decomposition = self.DecompositionType.load_from_hdf5_group(h5[group])
                        for sub_problem in self.sub_problems:
                            sub_problem.load_from_hdf5_group(group)
                    except KeyError:
                        pass
                    else:
                        break
                else:
                    raise ValueError("No valid decomposition")<|MERGE_RESOLUTION|>--- conflicted
+++ resolved
@@ -622,14 +622,7 @@
         if self.dual_init == "zeros":
             return [np.zeros_like(Bk) for Bk in decomposition.B]
         elif self.dual_init == "random":
-<<<<<<< HEAD
-            return [np.random.standard_normal(aux_fm.shape)*np.median(np.abs(aux_fm)) for aux_fm in self.aux_factor_matrices]
-            # Previous init: 
-            # return [np.random.standard_normal(Bk.shape)*np.median(np.abs(Bk)) for Bk in decomposition.B]
-=======
             return [np.random.uniform(size=Bk.shape) for Bk in decomposition.B]
-            return [np.random.standard_normal(Bk.shape)*np.median(np.abs(Bk)) for Bk in decomposition.B]
->>>>>>> 45ba46be
         else:
             raise ValueError(f"Invalid dual init: {self.dual_init}")
 
